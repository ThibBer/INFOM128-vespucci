\section{Partie 1}
\subsection{Schéma physique}
Pour extraire les données du schéma physique, nous avons utilisé le plugin SQLInspect sur Eclipse afin de récupérer toutes les requêtes SQL du programme. Un script python a ensuite été créé afin de pouvoir trier les différentes requêtes en fonction de mots-clefs. La combinaison des différentes requêtes de création des tables ainsi que des contrainte a mené à ce résultat. On peut y retrouver 6 clefs étrangères qui ne référencent pas toujours des champs uniques. La seule clef primaire composée est située sur la table \mintinline{java}{tiles}. On retrouve une multitude de champs qui sont nullable. Ces derniers peuvent être utilisés comme référence dans une clef étrangère.
Toutes les tables présentent des noms qui sont plutôt explicites. On comprend son utilité et les données qui y sont stockées. Il en va de même pour la majorité des noms d'attributs.
\begin{figure}[H]
    \centering
    \includegraphics[scale=1]{images/schema_physique.png}
    \caption{Schéma physique}
    \label{fig:schéma physique}
\end{figure}

\subsection{Analyse supplémentaire pour découvrir des Foreign Keys}
\subsubsection{Recherche dans le code source}
Aucune clef étrangère implicite n'a été trouvée suite à l'analyse des requêtes \mintinline{java}{SELECT} avec la regex : \mintinline{java}{(FROM|from).*,.*(WHERE|where)}. Cette dernière permet de sélectionner les requêtes qui réalisent un \mintinline{java}{SELECT} sur plusieurs tables.
Une seconde analyse des requêtes n'a donné aucun résultat pour le format de jointure SQL2. Une simple recherche du mot clef \mintinline{java}{JOIN} ne donne aucun résultat, autant dans les requêtes listées par SQLInspect ni dans le code source de l'application.

\subsubsection{Recherche de patterns}
Les tables \mintinline{java}{directories} et \mintinline{java}{photos} ont toutes les 2 un attribut « dir ». En analysant le code du fichier \mintinline{java}{PhotoIndex.java}, et plus précisément de la méthode\\\mintinline{java}{private void indexDirectories()}, on remarque qu'une query sur la table \mintinline{java}{photos} utilise la valeur de l'attribut \mintinline{java}{dir} récupéré à partir d'un select sur la table \mintinline{java}{directories}. Il y a donc un lien implicite entre ces 2 tables. Toutefois la requête utilise le mot clef \mintinline{java}{LIKE} qui permet de récupérer les entrés où l'attribut « dir » de la table \mintinline{java}{photos} contient l'attribut \mintinline{java}{dir} de la table \mintinline{java}{directories} suivi ou non d'autres caractères (symbolisé par « \% » dans la requête).

\newpage
\subsection{Schéma logique}
<<<<<<< HEAD
\begin{figure}[!ht]
    \centering
    \includegraphics[scale=1]{images/schema_logique.png}
    \label{fig:schéma logique}
\end{figure}
=======
\begin{figure}[H]
    \centering
    \includegraphics[scale=1]{images/schema_physique.png}
    \caption{Schéma logique}
    \label{fig:schéma_logique}
\end{figure}
Note: ici le schéma logique est identique au schéma physique.
>>>>>>> 9a774e3b

\newpage
\subsection{Schéma conceptuel}
<<<<<<< HEAD
\begin{figure}[!ht]
    \centering
    \includegraphics[scale=0.7]{images/schema_conceptuel.png}
    \label{fig:schéma conceptuel}
=======
\begin{figure}[H]
    \centering
    \includegraphics[scale=1]{images/schema_conceptuel.png}
    \caption{Schéma conceptuel}
    \label{fig:schéma_conceptuel}
>>>>>>> 9a774e3b
\end{figure}<|MERGE_RESOLUTION|>--- conflicted
+++ resolved
@@ -19,34 +19,19 @@
 
 \newpage
 \subsection{Schéma logique}
-<<<<<<< HEAD
-\begin{figure}[!ht]
+\begin{figure}[H]
     \centering
     \includegraphics[scale=1]{images/schema_logique.png}
-    \label{fig:schéma logique}
-\end{figure}
-=======
-\begin{figure}[H]
-    \centering
-    \includegraphics[scale=1]{images/schema_physique.png}
     \caption{Schéma logique}
     \label{fig:schéma_logique}
 \end{figure}
 Note: ici le schéma logique est identique au schéma physique.
->>>>>>> 9a774e3b
 
 \newpage
 \subsection{Schéma conceptuel}
-<<<<<<< HEAD
-\begin{figure}[!ht]
-    \centering
-    \includegraphics[scale=0.7]{images/schema_conceptuel.png}
-    \label{fig:schéma conceptuel}
-=======
 \begin{figure}[H]
     \centering
-    \includegraphics[scale=1]{images/schema_conceptuel.png}
+    \includegraphics[scale=0.8]{images/schema_conceptuel.png}
     \caption{Schéma conceptuel}
     \label{fig:schéma_conceptuel}
->>>>>>> 9a774e3b
 \end{figure}